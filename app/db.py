# sqlite db utils
from __future__ import annotations

import logging
from contextlib import contextmanager
from pathlib import Path
from typing import Iterator

from sqlalchemy import create_engine
from sqlalchemy.orm import sessionmaker

logger = logging.getLogger(__name__)

DATA_DIR = Path("data")
DATA_DIR.mkdir(exist_ok=True, parents=True)
DB_PATH = DATA_DIR / "newsbrief.sqlite3"

engine = create_engine(
    f"sqlite:///{DB_PATH}", future=True, connect_args={"check_same_thread": False}
)
SessionLocal = sessionmaker(bind=engine, autoflush=False, autocommit=False, future=True)


@contextmanager
def session_scope() -> Iterator:
    sess = SessionLocal()
    try:
        yield sess
        sess.commit()
    except Exception:
        sess.rollback()
        raise
    finally:
        sess.close()


def init_db() -> None:
    """
    Initialize database with all required tables and indexes.

    Handles both:
    - New databases: Creates all tables from scratch
    - Existing databases: Adds missing tables/columns (migration)

    Uses CREATE TABLE IF NOT EXISTS for idempotent migrations.
    """
    with engine.begin() as conn:
        # Check if this is a migration (stories table doesn't exist yet)
        result = conn.exec_driver_sql(
            "SELECT name FROM sqlite_master WHERE type='table' AND name='stories'"
        )
        is_migration = len(result.fetchall()) == 0

        if is_migration:
            logger.info("🔄 Migrating database to v0.5.0 (story architecture)...")
        else:
            logger.info("✅ Database already has story tables, verifying schema...")
        conn.exec_driver_sql(
            """
        CREATE TABLE IF NOT EXISTS feeds (
          id INTEGER PRIMARY KEY AUTOINCREMENT,
          url TEXT UNIQUE NOT NULL,
          name TEXT,
          etag TEXT,
          last_modified TEXT,
          robots_allowed INTEGER DEFAULT 1,
          disabled INTEGER DEFAULT 0,
          created_at DATETIME DEFAULT CURRENT_TIMESTAMP,
          updated_at DATETIME DEFAULT CURRENT_TIMESTAMP,
          last_fetch_at DATETIME,
          last_success_at DATETIME,
          fetch_count INTEGER DEFAULT 0,
          success_count INTEGER DEFAULT 0,
          consecutive_failures INTEGER DEFAULT 0,
          last_response_time_ms INTEGER,
          avg_response_time_ms INTEGER,
          last_error TEXT,
          health_score REAL DEFAULT 100.0
        );
        """
        )
        conn.exec_driver_sql(
            """
        CREATE TABLE IF NOT EXISTS items (
          id INTEGER PRIMARY KEY AUTOINCREMENT,
          feed_id INTEGER NOT NULL,
          title TEXT,
          url TEXT NOT NULL,
          url_hash TEXT NOT NULL UNIQUE,
          published DATETIME,
          author TEXT,
          summary TEXT,
          content TEXT,
          content_hash TEXT,
          ai_summary TEXT,
          ai_model TEXT,
          ai_generated_at DATETIME,
          structured_summary_json TEXT,
          structured_summary_model TEXT,
          structured_summary_content_hash TEXT,
          structured_summary_generated_at DATETIME,
          ranking_score REAL DEFAULT 0.0,
          topic TEXT,
          topic_confidence REAL DEFAULT 0.0,
          source_weight REAL DEFAULT 1.0,
          created_at DATETIME DEFAULT CURRENT_TIMESTAMP,
          FOREIGN KEY(feed_id) REFERENCES feeds(id)
        );
        """
        )

        # Stories table - aggregated/synthesized news stories
        conn.exec_driver_sql(
            """
        CREATE TABLE IF NOT EXISTS stories (
          id INTEGER PRIMARY KEY AUTOINCREMENT,
          title TEXT NOT NULL,
          synthesis TEXT NOT NULL,
          key_points_json TEXT,
          why_it_matters TEXT,
          topics_json TEXT,
          entities_json TEXT,
          article_count INTEGER DEFAULT 0,
          importance_score REAL DEFAULT 0.0,
          freshness_score REAL DEFAULT 0.0,
          cluster_method TEXT,
          story_hash TEXT UNIQUE,
          generated_at DATETIME DEFAULT CURRENT_TIMESTAMP,
          first_seen DATETIME,
          last_updated DATETIME,
          time_window_start DATETIME,
          time_window_end DATETIME,
          model TEXT,
          status TEXT DEFAULT 'active'
        );
        """
        )

        # Story-Article junction table
        conn.exec_driver_sql(
            """
        CREATE TABLE IF NOT EXISTS story_articles (
          id INTEGER PRIMARY KEY AUTOINCREMENT,
          story_id INTEGER NOT NULL,
          article_id INTEGER NOT NULL,
          relevance_score REAL DEFAULT 1.0,
          is_primary BOOLEAN DEFAULT 0,
          added_at DATETIME DEFAULT CURRENT_TIMESTAMP,
          FOREIGN KEY(story_id) REFERENCES stories(id) ON DELETE CASCADE,
          FOREIGN KEY(article_id) REFERENCES items(id) ON DELETE CASCADE,
          UNIQUE(story_id, article_id)
        );
        """
        )

        if is_migration:
            logger.info("✅ Story tables created successfully")

        # Migration: Add columns if they don't exist (for existing databases)
        migration_columns = [
            # Items table migrations
            "ALTER TABLE items ADD COLUMN ai_summary TEXT;",
            "ALTER TABLE items ADD COLUMN ai_model TEXT;",
            "ALTER TABLE items ADD COLUMN ai_generated_at DATETIME;",
            "ALTER TABLE items ADD COLUMN content_hash TEXT;",
            "ALTER TABLE items ADD COLUMN structured_summary_json TEXT;",
            "ALTER TABLE items ADD COLUMN structured_summary_model TEXT;",
            "ALTER TABLE items ADD COLUMN structured_summary_content_hash TEXT;",
            "ALTER TABLE items ADD COLUMN structured_summary_generated_at DATETIME;",
<<<<<<< HEAD
            # New ranking and topic columns (v0.4.0)
=======
>>>>>>> 39ca8981
            "ALTER TABLE items ADD COLUMN ranking_score REAL DEFAULT 0.0;",
            "ALTER TABLE items ADD COLUMN topic TEXT;",
            "ALTER TABLE items ADD COLUMN topic_confidence REAL DEFAULT 0.0;",
            "ALTER TABLE items ADD COLUMN source_weight REAL DEFAULT 1.0;",
<<<<<<< HEAD
            # Feeds table migrations (v0.5.3)
            "ALTER TABLE feeds ADD COLUMN name TEXT;",
            "ALTER TABLE feeds ADD COLUMN description TEXT;",
            "ALTER TABLE feeds ADD COLUMN category TEXT;",
            "ALTER TABLE feeds ADD COLUMN priority INTEGER DEFAULT 1;",
            "ALTER TABLE feeds ADD COLUMN last_fetch_at DATETIME;",
            "ALTER TABLE feeds ADD COLUMN last_error TEXT;",
            "ALTER TABLE feeds ADD COLUMN fetch_count INTEGER DEFAULT 0;",
            "ALTER TABLE feeds ADD COLUMN success_count INTEGER DEFAULT 0;",
            # Enhanced health monitoring (v0.5.3 polish)
            "ALTER TABLE feeds ADD COLUMN last_success_at DATETIME;",
            "ALTER TABLE feeds ADD COLUMN consecutive_failures INTEGER DEFAULT 0;",
            "ALTER TABLE feeds ADD COLUMN avg_response_time_ms REAL DEFAULT 0.0;",
            "ALTER TABLE feeds ADD COLUMN last_response_time_ms REAL DEFAULT 0.0;",
            "ALTER TABLE feeds ADD COLUMN health_score REAL DEFAULT 100.0;",
            "ALTER TABLE feeds ADD COLUMN last_modified_check DATETIME;",
            "ALTER TABLE feeds ADD COLUMN etag_check DATETIME;",
=======
            # Feeds table migrations
            "ALTER TABLE feeds ADD COLUMN name TEXT;",
            "ALTER TABLE feeds ADD COLUMN last_fetch_at DATETIME;",
            "ALTER TABLE feeds ADD COLUMN last_success_at DATETIME;",
            "ALTER TABLE feeds ADD COLUMN fetch_count INTEGER DEFAULT 0;",
            "ALTER TABLE feeds ADD COLUMN success_count INTEGER DEFAULT 0;",
            "ALTER TABLE feeds ADD COLUMN consecutive_failures INTEGER DEFAULT 0;",
            "ALTER TABLE feeds ADD COLUMN last_response_time_ms INTEGER;",
            "ALTER TABLE feeds ADD COLUMN avg_response_time_ms INTEGER;",
            "ALTER TABLE feeds ADD COLUMN last_error TEXT;",
            "ALTER TABLE feeds ADD COLUMN health_score REAL DEFAULT 100.0;",
>>>>>>> 39ca8981
        ]

        for migration_sql in migration_columns:
            try:
                conn.exec_driver_sql(migration_sql)
            except:
                pass  # Column already exists
        # Create indexes for performance
        conn.exec_driver_sql(
            """
        CREATE INDEX IF NOT EXISTS idx_items_published ON items(published DESC);
        """
        )
        conn.exec_driver_sql(
            """
        CREATE INDEX IF NOT EXISTS idx_items_content_hash ON items(content_hash);
        """
        )
        conn.exec_driver_sql(
            """
        CREATE INDEX IF NOT EXISTS idx_structured_summary_cache 
        ON items(structured_summary_content_hash, structured_summary_model);
        """
        )
<<<<<<< HEAD
        # New ranking and topic indexes (v0.4.0)
=======
>>>>>>> 39ca8981
        conn.exec_driver_sql(
            """
        CREATE INDEX IF NOT EXISTS idx_items_ranking_score ON items(ranking_score DESC);
        """
        )
        conn.exec_driver_sql(
            """
        CREATE INDEX IF NOT EXISTS idx_items_topic ON items(topic);
        """
        )
        conn.exec_driver_sql(
            """
<<<<<<< HEAD
        CREATE INDEX IF NOT EXISTS idx_items_ranking_composite 
        ON items(topic, ranking_score DESC, published DESC);
        """
        )
=======
        CREATE INDEX IF NOT EXISTS idx_feeds_health_score ON feeds(health_score DESC);
        """
        )
        # Story indexes
        conn.exec_driver_sql(
            """
        CREATE INDEX IF NOT EXISTS idx_stories_generated_at ON stories(generated_at DESC);
        """
        )
        conn.exec_driver_sql(
            """
        CREATE INDEX IF NOT EXISTS idx_stories_importance ON stories(importance_score DESC);
        """
        )
        conn.exec_driver_sql(
            """
        CREATE INDEX IF NOT EXISTS idx_stories_status ON stories(status);
        """
        )
        conn.exec_driver_sql(
            """
        CREATE INDEX IF NOT EXISTS idx_story_articles_story ON story_articles(story_id);
        """
        )
        conn.exec_driver_sql(
            """
        CREATE INDEX IF NOT EXISTS idx_story_articles_article ON story_articles(article_id);
        """
        )

        if is_migration:
            logger.info("🎉 Database migration to v0.5.0 complete!")
        else:
            logger.info("✅ Database schema verification complete")
>>>>>>> 39ca8981
<|MERGE_RESOLUTION|>--- conflicted
+++ resolved
@@ -167,15 +167,11 @@
             "ALTER TABLE items ADD COLUMN structured_summary_model TEXT;",
             "ALTER TABLE items ADD COLUMN structured_summary_content_hash TEXT;",
             "ALTER TABLE items ADD COLUMN structured_summary_generated_at DATETIME;",
-<<<<<<< HEAD
             # New ranking and topic columns (v0.4.0)
-=======
->>>>>>> 39ca8981
             "ALTER TABLE items ADD COLUMN ranking_score REAL DEFAULT 0.0;",
             "ALTER TABLE items ADD COLUMN topic TEXT;",
             "ALTER TABLE items ADD COLUMN topic_confidence REAL DEFAULT 0.0;",
             "ALTER TABLE items ADD COLUMN source_weight REAL DEFAULT 1.0;",
-<<<<<<< HEAD
             # Feeds table migrations (v0.5.3)
             "ALTER TABLE feeds ADD COLUMN name TEXT;",
             "ALTER TABLE feeds ADD COLUMN description TEXT;",
@@ -188,24 +184,11 @@
             # Enhanced health monitoring (v0.5.3 polish)
             "ALTER TABLE feeds ADD COLUMN last_success_at DATETIME;",
             "ALTER TABLE feeds ADD COLUMN consecutive_failures INTEGER DEFAULT 0;",
-            "ALTER TABLE feeds ADD COLUMN avg_response_time_ms REAL DEFAULT 0.0;",
-            "ALTER TABLE feeds ADD COLUMN last_response_time_ms REAL DEFAULT 0.0;",
+            "ALTER TABLE feeds ADD COLUMN avg_response_time_ms INTEGER;",
+            "ALTER TABLE feeds ADD COLUMN last_response_time_ms INTEGER;",
             "ALTER TABLE feeds ADD COLUMN health_score REAL DEFAULT 100.0;",
             "ALTER TABLE feeds ADD COLUMN last_modified_check DATETIME;",
             "ALTER TABLE feeds ADD COLUMN etag_check DATETIME;",
-=======
-            # Feeds table migrations
-            "ALTER TABLE feeds ADD COLUMN name TEXT;",
-            "ALTER TABLE feeds ADD COLUMN last_fetch_at DATETIME;",
-            "ALTER TABLE feeds ADD COLUMN last_success_at DATETIME;",
-            "ALTER TABLE feeds ADD COLUMN fetch_count INTEGER DEFAULT 0;",
-            "ALTER TABLE feeds ADD COLUMN success_count INTEGER DEFAULT 0;",
-            "ALTER TABLE feeds ADD COLUMN consecutive_failures INTEGER DEFAULT 0;",
-            "ALTER TABLE feeds ADD COLUMN last_response_time_ms INTEGER;",
-            "ALTER TABLE feeds ADD COLUMN avg_response_time_ms INTEGER;",
-            "ALTER TABLE feeds ADD COLUMN last_error TEXT;",
-            "ALTER TABLE feeds ADD COLUMN health_score REAL DEFAULT 100.0;",
->>>>>>> 39ca8981
         ]
 
         for migration_sql in migration_columns:
@@ -230,10 +213,7 @@
         ON items(structured_summary_content_hash, structured_summary_model);
         """
         )
-<<<<<<< HEAD
         # New ranking and topic indexes (v0.4.0)
-=======
->>>>>>> 39ca8981
         conn.exec_driver_sql(
             """
         CREATE INDEX IF NOT EXISTS idx_items_ranking_score ON items(ranking_score DESC);
@@ -246,16 +226,16 @@
         )
         conn.exec_driver_sql(
             """
-<<<<<<< HEAD
         CREATE INDEX IF NOT EXISTS idx_items_ranking_composite 
         ON items(topic, ranking_score DESC, published DESC);
         """
         )
-=======
+        conn.exec_driver_sql(
+            """
         CREATE INDEX IF NOT EXISTS idx_feeds_health_score ON feeds(health_score DESC);
         """
         )
-        # Story indexes
+        # Story indexes (v0.5.0)
         conn.exec_driver_sql(
             """
         CREATE INDEX IF NOT EXISTS idx_stories_generated_at ON stories(generated_at DESC);
@@ -285,5 +265,4 @@
         if is_migration:
             logger.info("🎉 Database migration to v0.5.0 complete!")
         else:
-            logger.info("✅ Database schema verification complete")
->>>>>>> 39ca8981
+            logger.info("✅ Database schema verification complete")
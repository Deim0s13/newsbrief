from __future__ import annotations

import hashlib
import json
import re
from dataclasses import dataclass
from datetime import datetime
from typing import List, Optional, Union

from pydantic import BaseModel, Field, HttpUrl, validator


class FeedIn(BaseModel):
    url: HttpUrl
    name: Optional[str] = Field(None, description="Custom name for the feed")
    description: Optional[str] = Field(None, description="Description of the feed")
    category: Optional[str] = Field(None, description="Feed category/tag")
    priority: int = Field(1, description="Feed priority (1-5, higher = more important)", ge=1, le=5)
    disabled: bool = Field(False, description="Whether the feed is disabled")


class FeedOut(BaseModel):
    id: int
    url: str
    name: Optional[str] = None
    description: Optional[str] = None
    category: Optional[str] = None
    priority: int = 1
    disabled: bool = False
    robots_allowed: bool = True
    etag: Optional[str] = None
    last_modified: Optional[str] = None
    created_at: datetime
    updated_at: datetime
    # Statistics
    total_articles: int = Field(0, description="Total articles from this feed")
    last_fetch_at: Optional[datetime] = Field(None, description="Last fetch attempt timestamp")
    last_error: Optional[str] = Field(None, description="Last error message if any")
    fetch_count: int = Field(0, description="Total number of fetch attempts")
    success_count: int = Field(0, description="Total number of successful fetches")
    # Enhanced health monitoring
    last_success_at: Optional[datetime] = Field(None, description="Last successful fetch timestamp")
    consecutive_failures: int = Field(0, description="Number of consecutive failures")
    avg_response_time_ms: float = Field(0.0, description="Average response time in milliseconds")
    last_response_time_ms: float = Field(0.0, description="Last response time in milliseconds")
    health_score: float = Field(100.0, description="Overall health score (0-100)")
    last_modified_check: Optional[datetime] = Field(None, description="Last time we checked Last-Modified")
    etag_check: Optional[datetime] = Field(None, description="Last time we checked ETag")


class FeedUpdate(BaseModel):
    name: Optional[str] = Field(None, description="Custom name for the feed")
    description: Optional[str] = Field(None, description="Description of the feed")
    category: Optional[str] = Field(None, description="Feed category/tag")
    priority: Optional[int] = Field(None, description="Feed priority (1-5)", ge=1, le=5)
    disabled: Optional[bool] = Field(None, description="Whether the feed is disabled")


class FeedStats(BaseModel):
    """Detailed statistics for a specific feed."""
    feed_id: int
    total_articles: int
    articles_last_24h: int
    articles_last_7d: int
    articles_last_30d: int
    avg_articles_per_day: float
    last_fetch_at: Optional[datetime]
    last_error: Optional[str]
    success_rate: float  # percentage
    avg_response_time_ms: float


@dataclass
class TextChunk:
    """Represents a chunk of text for processing."""

    content: str
    start_pos: int
    end_pos: int
    token_count: int
    chunk_index: int


@dataclass
class ChunkSummary:
    """Summary of a single text chunk."""

    chunk_index: int
    bullets: List[str]
    key_topics: List[str]
    summary_text: str
    token_count: int


class StructuredSummary(BaseModel):
    """Structured AI-generated summary with bullets, significance, and tags."""

    bullets: List[str] = Field(..., description="Key points as bullet list (3-5 items)")
    why_it_matters: str = Field(..., description="Why this story is significant")
    tags: List[str] = Field(..., description="Relevant topic tags (3-6 items)")
    content_hash: str = Field(..., description="Hash of source content for caching")
    model: str = Field(..., description="LLM model used for generation")
    generated_at: datetime = Field(..., description="When this summary was generated")

    # Chunking metadata (new in v0.3.2)
    is_chunked: bool = Field(
        False, description="Whether this summary was created from chunked content"
    )
    chunk_count: Optional[int] = Field(
        None, description="Number of chunks processed (if chunked)"
    )
    total_tokens: Optional[int] = Field(
        None, description="Total token count of original content"
    )
    processing_method: str = Field(
        "direct", description="Processing method: 'direct' or 'map-reduce'"
    )

    @validator("bullets")
    def validate_bullets(cls, v):
        if not isinstance(v, list) or len(v) < 1 or len(v) > 8:
            raise ValueError("bullets must be a list with 1-8 items")
        return [str(bullet).strip() for bullet in v if bullet.strip()]

    @validator("tags")
    def validate_tags(cls, v):
        if not isinstance(v, list) or len(v) < 1 or len(v) > 10:
            raise ValueError("tags must be a list with 1-10 items")
        return [str(tag).strip().lower() for tag in v if tag.strip()]

    @validator("why_it_matters")
    def validate_why_it_matters(cls, v):
        if not v or len(v.strip()) < 10:
            raise ValueError("why_it_matters must be at least 10 characters")
        return v.strip()

    def to_json_string(self) -> str:
        """Convert to JSON string for database storage."""
        return json.dumps(
            self.dict(exclude={"content_hash", "model", "generated_at"}),
            ensure_ascii=False,
        )

    @classmethod
    def from_json_string(
        cls, json_str: str, content_hash: str, model: str, generated_at: datetime
    ) -> "StructuredSummary":
        """Create from JSON string with metadata."""
        data = json.loads(json_str)
        return cls(
            bullets=data["bullets"],
            why_it_matters=data["why_it_matters"],
            tags=data["tags"],
            content_hash=content_hash,
            model=model,
            generated_at=generated_at,
            # Handle chunking metadata (backward compatible)
            is_chunked=data.get("is_chunked", False),
            chunk_count=data.get("chunk_count"),
            total_tokens=data.get("total_tokens"),
            processing_method=data.get("processing_method", "direct"),
        )


class ItemOut(BaseModel):
    id: int
    title: Optional[str] = None
    url: str
    published: Optional[datetime] = None
    summary: Optional[str] = None
    feed_id: Optional[int] = Field(
        None, description="ID of the feed this article belongs to"
    )
    # Legacy plain text AI summary (for backward compatibility)
    ai_summary: Optional[str] = None
    ai_model: Optional[str] = None
    ai_generated_at: Optional[datetime] = None
    # New structured AI summary
    structured_summary: Optional[StructuredSummary] = None
    # Fallback summary (v0.3.3) - extracted sentences when AI unavailable
    fallback_summary: Optional[str] = Field(
        None, description="First 2 sentences when AI summary unavailable"
    )
    is_fallback_summary: bool = Field(
        False, description="Whether the primary summary is a fallback"
    )
<<<<<<< HEAD
    # Ranking and topic fields (v0.4.0)
    ranking_score: float = Field(
        0.0, description="Calculated relevance score for ranking"
    )
    topic: Optional[str] = Field(None, description="Classified article topic")
    topic_confidence: float = Field(
        0.0, description="Confidence level of topic classification (0.0-1.0)"
    )
    source_weight: float = Field(
        1.0, description="Importance weight of the source feed"
    )
=======
    # Ranking and topic classification fields (v0.4.0)
    ranking_score: Optional[float] = Field(None, description="Article ranking score")
    topic: Optional[str] = Field(None, description="Classified topic")
    topic_confidence: Optional[float] = Field(
        None, description="Topic classification confidence"
    )
    source_weight: Optional[float] = Field(None, description="Source weight multiplier")
>>>>>>> 39ca8981


class SummaryRequest(BaseModel):
    """Request to generate summary for specific item(s)."""

    item_ids: List[int] = Field(..., description="List of item IDs to summarize")
    model: Optional[str] = Field(None, description="Optional LLM model override")
    force_regenerate: bool = Field(
        False, description="Force regenerate even if summary exists"
    )
    use_structured: bool = Field(
        True, description="Generate structured JSON summaries (default: True)"
    )


class SummaryResponse(BaseModel):
    """Response from summary generation."""

    success: bool
    summaries_generated: int
    errors: int
    results: List["SummaryResultOut"]


class SummaryResultOut(BaseModel):
    """Individual summary result."""

    item_id: int
    success: bool
    # Legacy fields (for backward compatibility)
    summary: Optional[str] = None
    model: Optional[str] = None
    error: Optional[str] = None
    tokens_used: Optional[int] = None
    generation_time: Optional[float] = None
    # New structured summary
    structured_summary: Optional[StructuredSummary] = None
    content_hash: Optional[str] = None
    cache_hit: bool = Field(False, description="Whether this result came from cache")


class LLMStatusOut(BaseModel):
    """LLM service status information."""

    available: bool
    base_url: str
    current_model: str
    models_available: List[str] = []
    error: Optional[str] = None


# Utility functions for content hashing
def extract_first_sentences(content: str, sentence_count: int = 2) -> str:
    """
    Extract the first N sentences from content as a fallback summary.

    Args:
        content: The article content to extract sentences from
        sentence_count: Number of sentences to extract (default: 2)

    Returns:
        String containing the first N sentences, or the full content if shorter
    """
    if not content or not content.strip():
        return ""

    # Clean the content - remove excessive whitespace
    cleaned_content = re.sub(r"\s+", " ", content.strip())

    # Split into sentences using a simpler, more reliable pattern
    # This handles periods, exclamation marks, question marks
    # Use a simple approach that works reliably
    sentence_pattern = r"[.!?]+\s+"
    sentences = re.split(sentence_pattern, cleaned_content)

    # Filter out empty sentences and take the first N
    sentences = [s.strip() for s in sentences if s.strip()]

    if not sentences:
        # If no sentences found, return first 200 characters as fallback
        return (
            cleaned_content[:200] + "..."
            if len(cleaned_content) > 200
            else cleaned_content
        )

    # Take first N sentences
    selected_sentences = sentences[:sentence_count]
    result = " ".join(selected_sentences)

    # Ensure the result ends with proper punctuation
    if result and result[-1] not in ".!?":
        result += "..."

    return result


def create_content_hash(title: str, content: str) -> str:
    """Create a hash of article title + content for caching purposes."""
    combined = f"{title}|{content}".encode("utf-8")
    return hashlib.sha256(combined).hexdigest()[:16]  # First 16 chars for readability


def create_cache_key(content_hash: str, model: str) -> str:
    """Create cache key combining content hash and model name."""
    return f"{content_hash}:{model}"


def parse_cache_key(cache_key: str) -> tuple[str, str]:
    """Parse cache key back to content_hash and model."""
    try:
        content_hash, model = cache_key.split(":", 1)
        return content_hash, model
    except ValueError:
        raise ValueError(f"Invalid cache key format: {cache_key}")


# Story models for aggregated news
class StoryOut(BaseModel):
    """A synthesized news story aggregating multiple articles."""

    id: int
    title: str
    synthesis: str
    key_points: List[str] = Field(default_factory=list)
    why_it_matters: Optional[str] = None
    topics: List[str] = Field(default_factory=list)
    entities: List[str] = Field(default_factory=list)
    article_count: int
    importance_score: float = 0.0
    freshness_score: float = 0.0
    generated_at: datetime
    first_seen: Optional[datetime] = None
    last_updated: Optional[datetime] = None
    supporting_articles: List[ItemOut] = Field(default_factory=list)
    primary_article_id: Optional[int] = None

    @validator("title")
    def validate_title(cls, v):
        if not v or len(v.strip()) < 10:
            raise ValueError("title must be at least 10 characters")
        if len(v) > 200:
            raise ValueError("title must not exceed 200 characters")
        return v.strip()

    @validator("synthesis")
    def validate_synthesis(cls, v):
        if not v or len(v.strip()) < 50:
            raise ValueError("synthesis must be at least 50 characters")
        if len(v) > 1000:
            raise ValueError("synthesis must not exceed 1000 characters")
        return v.strip()

    @validator("key_points")
    def validate_key_points(cls, v):
        if len(v) < 3:
            raise ValueError("must have at least 3 key points")
        if len(v) > 8:
            raise ValueError("must not exceed 8 key points")
        return [point.strip() for point in v if point.strip()]

    @validator("importance_score", "freshness_score")
    def validate_score(cls, v):
        if not 0.0 <= v <= 1.0:
            raise ValueError("score must be between 0.0 and 1.0")
        return v

    @validator("article_count")
    def validate_article_count(cls, v):
        if v < 1:
            raise ValueError("story must have at least 1 article")
        return v


class StoryDetailOut(BaseModel):
    """Detailed story view with full article list."""

    story: StoryOut
    articles: List[ItemOut]


class StoriesListOut(BaseModel):
    """List of stories for the landing page."""

    stories: List[StoryOut]
    total: int
    limit: int
    offset: int


class StoryGenerationRequest(BaseModel):
    """Request to generate/refresh stories."""

    time_window_hours: int = Field(
        24, description="Look back window in hours", ge=1, le=168
    )
    min_articles_per_story: int = Field(
        1, description="Minimum articles to form a story", ge=1
    )
    similarity_threshold: float = Field(
        0.3, description="Keyword similarity threshold (0.0-1.0)", ge=0.0, le=1.0
    )
    model: str = Field("llama3.1:8b", description="LLM model to use for synthesis")


class StoryGenerationResponse(BaseModel):
    """Response from story generation."""

    success: bool
    stories_generated: int
    story_ids: List[int]
    time_window_hours: int
    model: str


# Story JSON field serialization helpers
def serialize_story_json_field(items: List[str]) -> str:
    """
    Serialize list of strings to JSON for database storage.

    Used for: key_points_json, topics_json, entities_json

    Args:
        items: List of strings (topics, entities, key_points)

    Returns:
        JSON string for database storage

    Example:
        >>> serialize_story_json_field(["AI/ML", "Cloud"])
        '["AI/ML", "Cloud"]'
    """
    return json.dumps(items, ensure_ascii=False)


def deserialize_story_json_field(json_str: Optional[str]) -> List[str]:
    """
    Deserialize JSON string from database to list of strings.

    Used for: key_points_json, topics_json, entities_json

    Args:
        json_str: JSON string from database (or None)

    Returns:
        List of strings (empty list if json_str is None or invalid)

    Example:
        >>> deserialize_story_json_field('["AI/ML", "Cloud"]')
        ['AI/ML', 'Cloud']
        >>> deserialize_story_json_field(None)
        []
    """
    if not json_str:
        return []
    try:
        result = json.loads(json_str)
        return result if isinstance(result, list) else []
    except (json.JSONDecodeError, TypeError):
        return []


# Update forward references
SummaryResponse.model_rebuild()<|MERGE_RESOLUTION|>--- conflicted
+++ resolved
@@ -184,7 +184,6 @@
     is_fallback_summary: bool = Field(
         False, description="Whether the primary summary is a fallback"
     )
-<<<<<<< HEAD
     # Ranking and topic fields (v0.4.0)
     ranking_score: float = Field(
         0.0, description="Calculated relevance score for ranking"
@@ -196,15 +195,6 @@
     source_weight: float = Field(
         1.0, description="Importance weight of the source feed"
     )
-=======
-    # Ranking and topic classification fields (v0.4.0)
-    ranking_score: Optional[float] = Field(None, description="Article ranking score")
-    topic: Optional[str] = Field(None, description="Classified topic")
-    topic_confidence: Optional[float] = Field(
-        None, description="Topic classification confidence"
-    )
-    source_weight: Optional[float] = Field(None, description="Source weight multiplier")
->>>>>>> 39ca8981
 
 
 class SummaryRequest(BaseModel):
